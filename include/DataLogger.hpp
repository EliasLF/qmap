//
// This file is part of the MQT QMAP library released under the MIT license.
// See README.md or go to https://github.com/cda-tum/qmap for more information.
//

#pragma once

#include "Architecture.hpp"
#include "Mapper.hpp"
#include "MappingResults.hpp"
#include "QuantumComputation.hpp"

#include <fstream>
#include <string>

class DataLogger {
public:
<<<<<<< HEAD
  DataLogger(std::string path, Architecture& arch,
             qc::QuantumComputation& qc)
      : dataLoggingPath(path), architecture(arch), nqubits(arch.getNqubits()), inputCircuit(qc) {
=======
  DataLogger(std::string path, Architecture& arch, qc::QuantumComputation& qc)
      : dataLoggingPath(std::move(path)), architecture(std::move(arch)),
        inputCircuit(qc), nqubits(arch.getNqubits()) {
>>>>>>> 99548269
    initLog();
    logArchitecture(architecture);
    logInputCircuit(inputCircuit);
    for (std::size_t i = 0; i < qc.getNqubits(); ++i) {
      qregs.emplace_back("q", "q[" + std::to_string(i) + "]");
    }
    for (std::size_t i = 0; i < qc.getNcbits(); ++i) {
      cregs.emplace_back("c", "c[" + std::to_string(i) + "]");
    }
  }

  void initLog();
  void clearLog();
  void logArchitecture(Architecture& arch);
  void logSearchNode(std::size_t layer, std::size_t nodeId,
                     std::size_t parentId, double costFixed, double costHeur,
                     double lookaheadPenalty,
                     const std::array<std::int16_t, MAX_DEVICE_QUBITS>& qubits,
                     bool                                      validMapping,
                     const std::vector<std::vector<Exchange>>& swaps,
                     std::size_t                               depth);
  void logFinalizeLayer(
      std::size_t layer, const qc::CompoundOperation& ops,
      const std::vector<std::uint16_t>& singleQubitMultiplicity,
      const std::map<std::pair<std::uint16_t, std::uint16_t>,
                     std::pair<std::uint16_t, std::uint16_t>>&
                                                         twoQubitMultiplicity,
      const std::array<std::int16_t, MAX_DEVICE_QUBITS>& initialLayout,
      std::size_t finalNodeId, double finalCostFixed, double finalCostHeur,
      double                                             finalLookaheadPenalty,
      const std::array<std::int16_t, MAX_DEVICE_QUBITS>& finalLayout,
      const std::vector<std::vector<Exchange>>&          finalSwaps,
      std::size_t                                        finalSearchDepth);
  void logMappingResult(MappingResults& result);
  void logInputCircuit(qc::QuantumComputation& qc) {
    qc.dump(dataLoggingPath + "/input.qasm", qc::Format::OpenQASM);
  };
  void logOutputCircuit(qc::QuantumComputation& qc) {
    qc.dump(dataLoggingPath + "/output.qasm", qc::Format::OpenQASM);
  }
  // TODO: layering, initial layout
  void close();

protected:
  std::string                dataLoggingPath;
  Architecture&              architecture;
  std::uint16_t              nqubits;
  qc::QuantumComputation&    inputCircuit;
  qc::RegisterNames          qregs{};
  qc::RegisterNames          cregs{};
  std::vector<std::ofstream> searchNodesLogFiles; // 1 per layer
  bool                       deactivated = false;

  void openNewLayer(std::size_t layer);
};<|MERGE_RESOLUTION|>--- conflicted
+++ resolved
@@ -15,15 +15,9 @@
 
 class DataLogger {
 public:
-<<<<<<< HEAD
   DataLogger(std::string path, Architecture& arch,
              qc::QuantumComputation& qc)
       : dataLoggingPath(path), architecture(arch), nqubits(arch.getNqubits()), inputCircuit(qc) {
-=======
-  DataLogger(std::string path, Architecture& arch, qc::QuantumComputation& qc)
-      : dataLoggingPath(std::move(path)), architecture(std::move(arch)),
-        inputCircuit(qc), nqubits(arch.getNqubits()) {
->>>>>>> 99548269
     initLog();
     logArchitecture(architecture);
     logInputCircuit(inputCircuit);
