//
// This file is part of the MQT QMAP library released under the MIT license.
// See README.md or go to https://github.com/cda-tum/qmap for more information.
//

#include "Architecture.hpp"

#include "gtest/gtest.h"
#include <random>

::testing::AssertionResult matrixNear(const Matrix& a, const Matrix& b,
                                      double delta) {
  if (a.size() != b.size()) {
    return ::testing::AssertionFailure()
           << "Matrices differ in size: " << a.size() << " != " << b.size();
  }
  for (std::size_t i = 0; i < a.size(); ++i) {
    if (a.at(i).size() != b.at(i).size()) {
      return ::testing::AssertionFailure()
             << "Matrices differ in size in row " << i << ": " << a.at(i).size()
             << " != " << b.at(i).size();
    }
    for (std::size_t j = 0; j < a.at(i).size(); ++j) {
      if (std::abs(a.at(i).at(j) - b.at(i).at(j)) > delta) {
        return ::testing::AssertionFailure()
               << "Matrix entries in [" << i << "," << j
               << "] differ by more than " << delta << ": " << a.at(i).at(j)
               << " !~ " << b.at(i).at(j);
      }
    }
  }
  return ::testing::AssertionSuccess();
}

class TestArchitecture : public testing::TestWithParam<std::string> {
protected:
  std::string testArchitectureDir = "../extern/architectures/";
  std::string testCalibrationDir  = "../extern/calibration/";
};

INSTANTIATE_TEST_SUITE_P(Architecture, TestArchitecture,
                         testing::Values("ibm_qx4.arch", "ibmq_casablanca.arch",
                                         "ibmq_london.arch",
                                         "ibmq_london.csv"));

TEST_P(TestArchitecture, QubitMap) {
  const auto&       archName = GetParam();
  Architecture      arch{};
  std::stringstream ss{};
  if (archName.find(".arch") != std::string::npos) {
    ss << testArchitectureDir << archName;
    arch.loadCouplingMap(ss.str());
  } else {
    ss << testCalibrationDir << archName;
    arch.loadProperties(ss.str());
  }

  EXPECT_EQ(Architecture::getQubitList(arch.getCouplingMap()).size(),
            arch.getNqubits());
}
TEST_P(TestArchitecture, GetAllConnectedSubsets) {
  const auto&       archName = GetParam();
  Architecture      arch{};
  std::stringstream ss{};
  if (archName.find(".arch") != std::string::npos) {
    ss << testArchitectureDir << archName;
    arch.loadCouplingMap(ss.str());
  } else {
    ss << testCalibrationDir << archName;
    arch.loadProperties(ss.str());
  }

  EXPECT_EQ(arch.getAllConnectedSubsets(arch.getNqubits()).size(), 1);
  EXPECT_EQ(arch.getAllConnectedSubsets(1).size(), arch.getNqubits());
}
TEST_P(TestArchitecture, GetHighestFidelity) {
  const auto&       archName = GetParam();
  Architecture      arch{};
  std::stringstream ss{};
  if (archName.find(".arch") != std::string::npos) {
    ss << testArchitectureDir << archName;
    arch.loadCouplingMap(ss.str());
  } else {
    ss << testCalibrationDir << archName;
    arch.loadProperties(ss.str());
  }
  CouplingMap cm{};

  arch.getHighestFidelityCouplingMap(arch.getNqubits(), cm);
  EXPECT_EQ(cm, arch.getCouplingMap());

  arch.getHighestFidelityCouplingMap(1U, cm);
  EXPECT_TRUE(cm.empty());
}
TEST_P(TestArchitecture, ReducedMaps) {
  const auto&       archName = GetParam();
  Architecture      arch{};
  std::stringstream ss{};
  if (archName.find(".arch") != std::string::npos) {
    ss << testArchitectureDir << archName;
    arch.loadCouplingMap(ss.str());
  } else {
    ss << testCalibrationDir << archName;
    arch.loadProperties(ss.str());
  }

  std::vector<CouplingMap> cms;

  arch.getReducedCouplingMaps(1, cms);

  EXPECT_EQ(cms.size(), arch.getNqubits());
}

TEST(TestArchitecture, ConnectedTest) {
  Architecture architecture{};
  CouplingMap  cm{};

  cm.emplace(std::make_pair(0, 1));
  cm.emplace(std::make_pair(1, 2));
  cm.emplace(std::make_pair(2, 3));
  cm.emplace(std::make_pair(3, 4));
  cm.emplace(std::make_pair(4, 0));

  Architecture::printCouplingMap(cm, std::cout);

  architecture.loadCouplingMap(5, cm);

  std::vector<CouplingMap> cms;

  architecture.getReducedCouplingMaps(2, cms);

  EXPECT_EQ(cms.size(), 5);

  architecture.getReducedCouplingMaps(4, cms);

  EXPECT_EQ(cms.size(), 5);
}

TEST(TestArchitecture, FidelityTest) {
  Architecture architecture{};
  CouplingMap  cm{};

  auto props = Architecture::Properties();
  props.setNqubits(4);
  props.setSingleQubitErrorRate(0, "x", 0.9);
  props.setSingleQubitErrorRate(1, "x", 0.9);
  props.setSingleQubitErrorRate(2, "x", 0.9);
  props.setSingleQubitErrorRate(3, "x", 0.9);

  props.setTwoQubitErrorRate(0, 1, 0.8);
  props.setTwoQubitErrorRate(1, 0, 0.8);
  props.setTwoQubitErrorRate(1, 2, 0.7);
  props.setTwoQubitErrorRate(2, 1, 0.7);
  props.setTwoQubitErrorRate(2, 3, 0.6);
  props.setTwoQubitErrorRate(3, 2, 0.6);

  architecture.loadProperties(props);
  architecture.getHighestFidelityCouplingMap(2, cm);

  const std::vector<std::uint16_t> highestFidelity{2, 3};
  auto                             qubitList = Architecture::getQubitList(cm);

  EXPECT_EQ(qubitList, highestFidelity);
}

TEST(TestArchitecture, FullyConnectedTest) {
  const auto cm = getFullyConnectedMap(3);

  ASSERT_TRUE(cm.size() == static_cast<std::size_t>(2 * 3));
}

TEST(TestArchitecture, MinimumNumberOfSwapsError) {
  Architecture               architecture{};
  std::vector<std::uint16_t> permutation{1, 1, 2, 3, 4};
  printPi(permutation);
  std::vector<Edge> swaps{};
  EXPECT_THROW(architecture.minimumNumberOfSwaps(permutation, swaps),
               std::runtime_error);
}

TEST(TestArchitecture, TestCouplingLimitRing) {
  Architecture      architecture{};
  const CouplingMap cm = {{0, 1}, {1, 0}, {1, 2}, {2, 1}, {2, 3},
                          {3, 2}, {3, 4}, {4, 3}, {4, 0}, {0, 4}};
  architecture.loadCouplingMap(5, cm);
  EXPECT_EQ(architecture.getCouplingLimit(), 2);
}

TEST(TestArchitecture, opTypeFromString) {
  Architecture arch{2, {{0, 1}}};
  auto&        props = arch.getProperties();

  std::random_device               rd;
  std::mt19937                     gen(rd());
  std::uniform_real_distribution<> dis(0., 1.);

  const std::vector<std::pair<std::string, qc::OpType>> singleQubitGates = {
      {"i", qc::OpType::I},
      {"x", qc::OpType::X},
      {"y", qc::OpType::Y},
      {"z", qc::OpType::Z},
      {"sx", qc::OpType::SX},
      {"sxdg", qc::OpType::SXdg},
      {"h", qc::OpType::H},
      {"s", qc::OpType::S},
      {"sdg", qc::OpType::Sdg},
      {"t", qc::OpType::T},
      {"tdg", qc::OpType::Tdg},
      {"rx", qc::OpType::RX},
      {"ry", qc::OpType::RY},
      {"rz", qc::OpType::RZ},
      {"u1", qc::OpType::P},
      {"u2", qc::OpType::U2},
      {"u3", qc::OpType::U},
      {"reset", qc::OpType::Reset},
      {"measure", qc::OpType::Measure}};

  for (const auto& [opName, opType] : singleQubitGates) {
    const auto errorRate = dis(gen);

    props.setSingleQubitErrorRate(0, opName, errorRate);
    EXPECT_EQ(props.getSingleQubitErrorRate(0, opName), errorRate);
  }

  const std::vector<std::pair<std::string, qc::OpType>> twoQubitGates = {
      {"cx", qc::OpType::X},
      {"cz", qc::OpType::Z},
      {"cy", qc::OpType::Y},
      {"ch", qc::OpType::H},
      {"swap", qc::OpType::SWAP},
      {"crx", qc::OpType::RX},
      {"ry", qc::OpType::RY},
      {"crz", qc::OpType::RZ},
      {"cu1", qc::OpType::P},
      {"cu2", qc::OpType::U2},
      {"cu3", qc::OpType::U},
      {"iswap", qc::OpType::iSWAP},
      {"ecr", qc::OpType::ECR},
      {"dcx", qc::OpType::DCX},
      {"rxx", qc::OpType::RXX},
      {"rzz", qc::OpType::RZZ},
      {"ryy", qc::OpType::RYY},
      {"rzx", qc::OpType::RZX},
      {"xx_minus_yy", qc::OpType::XXminusYY},
      {"xx_plus_yy", qc::OpType::XXplusYY}};

  for (const auto& [opName, opType] : twoQubitGates) {
    const auto errorRate = dis(gen);

    props.setTwoQubitErrorRate(0, 1, errorRate, opName);
    EXPECT_EQ(props.getTwoQubitErrorRate(0, 1, opName), errorRate);
  }
}

TEST(TestArchitecture, FidelityDistanceBidirectionalTest) {
  /*
                          6 [0.03]
                          |
                        [0.9]
                          |
       [0.03] 4           5 [0.02]
              |           |
            [0.1]       [0.5]
              |           |
  0  -[0.9]-  1  -[0.5]-  2  -[0.1]-  3

[0.03]      [0.03]      [0.02]      [0.03]

  -[]- ... 2-qubit error rates
  []   ... 1-qubit error rates
  */
  Architecture      architecture{};
  const CouplingMap cm = {{0, 1}, {1, 0}, {1, 2}, {2, 1}, {2, 3}, {3, 2},
                          {1, 4}, {4, 1}, {2, 5}, {5, 2}, {5, 6}, {6, 5}};
  architecture.loadCouplingMap(7, cm);

  auto props = Architecture::Properties();
  props.setSingleQubitErrorRate(0, "x", 0.03);
  props.setSingleQubitErrorRate(1, "x", 0.03);
  props.setSingleQubitErrorRate(2, "x", 0.02);
  props.setSingleQubitErrorRate(3, "x", 0.03);
  props.setSingleQubitErrorRate(4, "x", 0.03);
  props.setSingleQubitErrorRate(5, "x", 0.02);
  props.setSingleQubitErrorRate(6, "x", 0.03);

  props.setTwoQubitErrorRate(0, 1, 0.9);
  props.setTwoQubitErrorRate(1, 0, 0.9);
  props.setTwoQubitErrorRate(1, 2, 0.5);
  props.setTwoQubitErrorRate(2, 1, 0.5);
  props.setTwoQubitErrorRate(2, 3, 0.1);
  props.setTwoQubitErrorRate(3, 2, 0.1);
  props.setTwoQubitErrorRate(1, 4, 0.1);
  props.setTwoQubitErrorRate(4, 1, 0.1);
  props.setTwoQubitErrorRate(2, 5, 0.5);
  props.setTwoQubitErrorRate(5, 2, 0.5);
  props.setTwoQubitErrorRate(5, 6, 0.9);
  props.setTwoQubitErrorRate(6, 5, 0.9);

  architecture.loadProperties(props);

  const Matrix targetTable = {
      {// distance from 0 to i
       0., -3 * std::log2(1 - 0.9),
       -3 * (std::log2(1 - 0.9) + std::log2(1 - 0.5)),
       -3 * (std::log2(1 - 0.9) + std::log2(1 - 0.5) + std::log2(1 - 0.1)),
       -3 * (std::log2(1 - 0.9) + std::log2(1 - 0.1)),
       -3 * (std::log2(1 - 0.9) + std::log2(1 - 0.5) + std::log2(1 - 0.5)),
       -3 * (std::log2(1 - 0.9) + std::log2(1 - 0.5) + std::log2(1 - 0.5) +
             std::log2(1 - 0.9))},
      {// distance from 1 to i
       -3 * std::log2(1 - 0.9), 0., -3 * std::log2(1 - 0.5),
       -3 * (std::log2(1 - 0.5) + std::log2(1 - 0.1)), -3 * std::log2(1 - 0.1),
       -3 * (std::log2(1 - 0.5) + std::log2(1 - 0.5)),
       -3 * (std::log2(1 - 0.5) + std::log2(1 - 0.5) + std::log2(1 - 0.9))},
      {
          // distance from 2 to i
          -3 * (std::log2(1 - 0.9) + std::log2(1 - 0.5)),
          -3 * std::log2(1 - 0.5),
          0.,
          -3 * std::log2(1 - 0.1),
          -3 * (std::log2(1 - 0.5) + std::log2(1 - 0.1)),
          -3 * std::log2(1 - 0.5),
          -3 * (std::log2(1 - 0.5) + std::log2(1 - 0.9)),
      },
      {
          // distance from 3 to i
          -3 * (std::log2(1 - 0.1) + std::log2(1 - 0.5) + std::log2(1 - 0.9)),
          -3 * (std::log2(1 - 0.5) + std::log2(1 - 0.1)),
          -3 * std::log2(1 - 0.1),
          0.,
          -3 * (std::log2(1 - 0.1) + std::log2(1 - 0.5) + std::log2(1 - 0.1)),
          -3 * (std::log2(1 - 0.1) + std::log2(1 - 0.5)),
          -3 * (std::log2(1 - 0.1) + std::log2(1 - 0.5) + std::log2(1 - 0.9)),
      },
      {// distance from 4 to i
       -3 * (std::log2(1 - 0.1) + std::log2(1 - 0.9)), -3 * std::log2(1 - 0.1),
       -3 * (std::log2(1 - 0.1) + std::log2(1 - 0.5)),
       -3 * (std::log2(1 - 0.1) + std::log2(1 - 0.5) + std::log2(1 - 0.1)), 0.,
       -3 * (std::log2(1 - 0.1) + std::log2(1 - 0.5) + std::log2(1 - 0.5)),
       -3 * (std::log2(1 - 0.1) + std::log2(1 - 0.5) + std::log2(1 - 0.5) +
             std::log2(1 - 0.9))},
      {// distance from 5 to i
       -3 * (std::log2(1 - 0.5) + std::log2(1 - 0.5) + std::log2(1 - 0.9)),
       -3 * (std::log2(1 - 0.5) + std::log2(1 - 0.5)), -3 * std::log2(1 - 0.5),
       -3 * (std::log2(1 - 0.5) + std::log2(1 - 0.1)),
       -3 * (std::log2(1 - 0.5) + std::log2(1 - 0.5) + std::log2(1 - 0.1)), 0.,
       -3 * std::log2(1 - 0.9)},
      {
          // distance from 6 to i
          -3 * (std::log2(1 - 0.9) + std::log2(1 - 0.5) + std::log2(1 - 0.5) +
                std::log2(1 - 0.9)),
          -3 * (std::log2(1 - 0.9) + std::log2(1 - 0.5) + std::log2(1 - 0.5)),
          -3 * (std::log2(1 - 0.9) + std::log2(1 - 0.5)),
          -3 * (std::log2(1 - 0.9) + std::log2(1 - 0.5) + std::log2(1 - 0.1)),
          -3 * (std::log2(1 - 0.9) + std::log2(1 - 0.5) + std::log2(1 - 0.5) +
                std::log2(1 - 0.1)),
          -3 * std::log2(1 - 0.9),
          0.,
      }};
  EXPECT_TRUE(
      matrixNear(architecture.getFidelityDistanceTable(), targetTable, 1e-6));

  const Matrix targetTableSkip1Edge = {
      {// distance from 0 to i
       0., 0., -3 * std::log2(1 - 0.5),
       -3 * (std::log2(1 - 0.5) + std::log2(1 - 0.1)), -3 * std::log2(1 - 0.1),
       -3 * (std::log2(1 - 0.5) + std::log2(1 - 0.5)),
       -3 * (std::log2(1 - 0.5) + std::log2(1 - 0.5) + std::log2(1 - 0.9))},
      {// distance from 1 to i
       0., 0., 0., -3 * std::log2(1 - 0.1), 0., -3 * std::log2(1 - 0.5),
       -3 * (std::log2(1 - 0.5) + std::log2(1 - 0.5))},
      {
          // distance from 2 to i
          -3 * std::log2(1 - 0.5),
          0.,
          0.,
          0.,
          -3 * std::log2(1 - 0.1),
          0.,
          -3 * std::log2(1 - 0.5),
      },
      {
          // distance from 3 to i
          -3 * (std::log2(1 - 0.1) + std::log2(1 - 0.5)),
          -3 * std::log2(1 - 0.1),
          0.,
          0.,
          -3 * (std::log2(1 - 0.1) + std::log2(1 - 0.1)),
          -3 * std::log2(1 - 0.1),
          -3 * (std::log2(1 - 0.1) + std::log2(1 - 0.5)),
      },
      {// distance from 4 to i
       -3 * std::log2(1 - 0.1), 0., -3 * std::log2(1 - 0.1),
       -3 * (std::log2(1 - 0.1) + std::log2(1 - 0.1)), 0.,
       -3 * (std::log2(1 - 0.1) + std::log2(1 - 0.5)),
       -3 * (std::log2(1 - 0.1) + std::log2(1 - 0.5) + std::log2(1 - 0.5))},
      {// distance from 5 to i
       -3 * (std::log2(1 - 0.5) + std::log2(1 - 0.5)), -3 * std::log2(1 - 0.5),
       0., -3 * std::log2(1 - 0.1),
       -3 * (std::log2(1 - 0.5) + std::log2(1 - 0.1)), 0., 0.},
      {
          // distance from 6 to i
          -3 * (std::log2(1 - 0.5) + std::log2(1 - 0.5) + std::log2(1 - 0.9)),
          -3 * (std::log2(1 - 0.5) + std::log2(1 - 0.5)),
          -3 * std::log2(1 - 0.5),
          -3 * (std::log2(1 - 0.5) + std::log2(1 - 0.1)),
          -3 * (std::log2(1 - 0.5) + std::log2(1 - 0.5) + std::log2(1 - 0.1)),
          0.,
          0.,
      }};
  EXPECT_TRUE(matrixNear(architecture.getFidelityDistanceTable(1),
                         targetTableSkip1Edge, 1e-6));

  const Matrix targetTableSkip3Edges = {
      {// distance from 0 to i
       0., 0., 0., 0., 0., 0., -3 * std::log2(1 - 0.5)},
      {
          // distance from 1 to i
          0.,
          0.,
          0.,
          0.,
          0.,
          0.,
          0.,
      },
      {
          // distance from 2 to i
          0.,
          0.,
          0.,
          0.,
          0.,
          0.,
          0.,
      },
      {
          // distance from 3 to i
          0.,
          0.,
          0.,
          0.,
          0.,
          0.,
          0.,
      },
      {// distance from 4 to i
       0., 0., 0., 0., 0., 0., -3 * std::log2(1 - 0.1)},
      {
          // distance from 5 to i
          0.,
          0.,
          0.,
          0.,
          0.,
          0.,
          0.,
      },
      {
          // distance from 6 to i
          -3 * std::log2(1 - 0.5),
          0.,
          0.,
          0.,
          -3 * std::log2(1 - 0.1),
          0.,
          0.,
      }};
  EXPECT_TRUE(matrixNear(architecture.getFidelityDistanceTable(3),
                         targetTableSkip3Edges, 1e-6));

  const Matrix zeroMatrix = {
      {0., 0., 0., 0., 0., 0., 0.}, {0., 0., 0., 0., 0., 0., 0.},
      {0., 0., 0., 0., 0., 0., 0.}, {0., 0., 0., 0., 0., 0., 0.},
      {0., 0., 0., 0., 0., 0., 0.}, {0., 0., 0., 0., 0., 0., 0.},
      {0., 0., 0., 0., 0., 0., 0.}};
  EXPECT_TRUE(
      matrixNear(architecture.getFidelityDistanceTable(4), zeroMatrix, 1e-6));
  EXPECT_TRUE(
      matrixNear(architecture.getFidelityDistanceTable(5), zeroMatrix, 1e-6));
  EXPECT_TRUE(
      matrixNear(architecture.getFidelityDistanceTable(6), zeroMatrix, 1e-6));

  EXPECT_THROW(static_cast<void>(architecture.fidelityDistance(0, 7)),
               QMAPException);
  EXPECT_THROW(static_cast<void>(architecture.fidelityDistance(7, 0)),
               QMAPException);
}

TEST(TestArchitecture, FidelityDistanceSemiBidirectionalTest) {
  /*
                        6 [0.03]
                        |
                      [0.9]
                        |
     [0.03] 4           5 [0.02]
            |           ||
          [0.1]       [0.5]
            |           ||
0  =[0.9]=  1  =[0.5]=  2  =[0.1]=  3

[0.03]      [0.03]      [0.02]      [0.03]

-[]- ... 2-qubit error rates of unidirectional edge
=[]= ... 2-qubit error rates of bidirectional edge
[]   ... 1-qubit error rates
*/
  Architecture      architecture{};
  const CouplingMap cm = {{0, 1}, {1, 0}, {1, 2}, {2, 1}, {2, 3},
                          {3, 2}, {1, 4}, {2, 5}, {5, 2}, {6, 5}};
  architecture.loadCouplingMap(7, cm);

  auto props = Architecture::Properties();
  props.setSingleQubitErrorRate(0, "x", 0.03);
  props.setSingleQubitErrorRate(1, "x", 0.03);
  props.setSingleQubitErrorRate(2, "x", 0.02);
  props.setSingleQubitErrorRate(3, "x", 0.03);
  props.setSingleQubitErrorRate(4, "x", 0.03);
  props.setSingleQubitErrorRate(5, "x", 0.02);
  props.setSingleQubitErrorRate(6, "x", 0.03);

  props.setTwoQubitErrorRate(0, 1, 0.9);
  props.setTwoQubitErrorRate(1, 0, 0.9);
  props.setTwoQubitErrorRate(1, 2, 0.5);
  props.setTwoQubitErrorRate(2, 1, 0.5);
  props.setTwoQubitErrorRate(2, 3, 0.1);
  props.setTwoQubitErrorRate(3, 2, 0.1);
  props.setTwoQubitErrorRate(1, 4, 0.1);
  props.setTwoQubitErrorRate(2, 5, 0.5);
  props.setTwoQubitErrorRate(5, 2, 0.5);
  props.setTwoQubitErrorRate(6, 5, 0.9);

  architecture.loadProperties(props);

  const Matrix targetTable = {
      {// distance from 0 to i
       0., -3 * std::log2(1 - 0.9),
       -3 * (std::log2(1 - 0.9) + std::log2(1 - 0.5)),
       -3 * (std::log2(1 - 0.9) + std::log2(1 - 0.5) + std::log2(1 - 0.1)),
       -3 * (std::log2(1 - 0.9) + std::log2(1 - 0.1)) -
           2 * (std::log2(1 - 0.03) + std::log2(1 - 0.03)),
       -3 * (std::log2(1 - 0.9) + std::log2(1 - 0.5) + std::log2(1 - 0.5)),
       -3 * (std::log2(1 - 0.9) + std::log2(1 - 0.5) + std::log2(1 - 0.5) +
             std::log2(1 - 0.9)) -
           2 * (std::log2(1 - 0.02) + std::log2(1 - 0.03))},
      {// distance from 1 to i
       -3 * std::log2(1 - 0.9), 0., -3 * std::log2(1 - 0.5),
       -3 * (std::log2(1 - 0.5) + std::log2(1 - 0.1)),
       -3 * std::log2(1 - 0.1) -
           2 * (std::log2(1 - 0.03) + std::log2(1 - 0.03)),
       -3 * (std::log2(1 - 0.5) + std::log2(1 - 0.5)),
       -3 * (std::log2(1 - 0.5) + std::log2(1 - 0.5) + std::log2(1 - 0.9)) -
           2 * (std::log2(1 - 0.02) + std::log2(1 - 0.03))},
      {// distance from 2 to i
       -3 * (std::log2(1 - 0.9) + std::log2(1 - 0.5)), -3 * std::log2(1 - 0.5),
       0., -3 * std::log2(1 - 0.1),
       -3 * (std::log2(1 - 0.5) + std::log2(1 - 0.1)) -
           2 * (std::log2(1 - 0.03) + std::log2(1 - 0.03)),
       -3 * std::log2(1 - 0.5),
       -3 * (std::log2(1 - 0.5) + std::log2(1 - 0.9)) -
           2 * (std::log2(1 - 0.02) + std::log2(1 - 0.03))},
      {// distance from 3 to i
       -3 * (std::log2(1 - 0.1) + std::log2(1 - 0.5) + std::log2(1 - 0.9)),
       -3 * (std::log2(1 - 0.5) + std::log2(1 - 0.1)), -3 * std::log2(1 - 0.1),
       0.,
       -3 * (std::log2(1 - 0.1) + std::log2(1 - 0.5) + std::log2(1 - 0.1)) -
           2 * (std::log2(1 - 0.03) + std::log2(1 - 0.03)),
       -3 * (std::log2(1 - 0.1) + std::log2(1 - 0.5)),
       -3 * (std::log2(1 - 0.1) + std::log2(1 - 0.5) + std::log2(1 - 0.9)) -
           2 * (std::log2(1 - 0.02) + std::log2(1 - 0.03))},
      {// distance from 4 to i
       -3 * (std::log2(1 - 0.1) + std::log2(1 - 0.9)) -
           2 * (std::log2(1 - 0.03) + std::log2(1 - 0.03)),
       -3 * std::log2(1 - 0.1) -
           2 * (std::log2(1 - 0.03) + std::log2(1 - 0.03)),
       -3 * (std::log2(1 - 0.1) + std::log2(1 - 0.5)) -
           2 * (std::log2(1 - 0.03) + std::log2(1 - 0.03)),
       -3 * (std::log2(1 - 0.1) + std::log2(1 - 0.5) + std::log2(1 - 0.1)) -
           2 * (std::log2(1 - 0.03) + std::log2(1 - 0.03)),
       0.,
       -3 * (std::log2(1 - 0.1) + std::log2(1 - 0.5) + std::log2(1 - 0.5)) -
           2 * (std::log2(1 - 0.03) + std::log2(1 - 0.03)),
       -3 * (std::log2(1 - 0.1) + std::log2(1 - 0.5) + std::log2(1 - 0.5) +
             std::log2(1 - 0.9)) -
           2 * (std::log2(1 - 0.03) + std::log2(1 - 0.03) +
                std::log2(1 - 0.02) + std::log2(1 - 0.03))},
      {
          // distance from 5 to i
          -3 * (std::log2(1 - 0.5) + std::log2(1 - 0.5) + std::log2(1 - 0.9)),
          -3 * (std::log2(1 - 0.5) + std::log2(1 - 0.5)),
          -3 * std::log2(1 - 0.5),
          -3 * (std::log2(1 - 0.5) + std::log2(1 - 0.1)),
          -3 * (std::log2(1 - 0.5) + std::log2(1 - 0.5) + std::log2(1 - 0.1)) -
              2 * (std::log2(1 - 0.03) + std::log2(1 - 0.03)),
          0.,
          -3 * std::log2(1 - 0.9) -
              2 * (std::log2(1 - 0.02) + std::log2(1 - 0.03)),
      },
      {// distance from 6 to i
       -3 * (std::log2(1 - 0.9) + std::log2(1 - 0.5) + std::log2(1 - 0.5) +
             std::log2(1 - 0.9)) -
           2 * (std::log2(1 - 0.02) + std::log2(1 - 0.03)),
       -3 * (std::log2(1 - 0.9) + std::log2(1 - 0.5) + std::log2(1 - 0.5)) -
           2 * (std::log2(1 - 0.02) + std::log2(1 - 0.03)),
       -3 * (std::log2(1 - 0.9) + std::log2(1 - 0.5)) -
           2 * (std::log2(1 - 0.02) + std::log2(1 - 0.03)),
       -3 * (std::log2(1 - 0.9) + std::log2(1 - 0.5) + std::log2(1 - 0.1)) -
           2 * (std::log2(1 - 0.02) + std::log2(1 - 0.03)),
       -3 * (std::log2(1 - 0.9) + std::log2(1 - 0.5) + std::log2(1 - 0.5) +
             std::log2(1 - 0.1)) -
           2 * (std::log2(1 - 0.02) + std::log2(1 - 0.03) +
                std::log2(1 - 0.03) + std::log2(1 - 0.03)),
       -3 * std::log2(1 - 0.9) -
           2 * (std::log2(1 - 0.02) + std::log2(1 - 0.03)),
       0.}};
  EXPECT_TRUE(
      matrixNear(architecture.getFidelityDistanceTable(), targetTable, 1e-6));

  const Matrix targetTableSkip1Edge = {
      {// distance from 0 to i
       0., 0., -3 * std::log2(1 - 0.5),
       -3 * (std::log2(1 - 0.5) + std::log2(1 - 0.1)),
       -3 * std::log2(1 - 0.1) -
           2 * (std::log2(1 - 0.03) + std::log2(1 - 0.03)),
       -3 * (std::log2(1 - 0.5) + std::log2(1 - 0.5)),
       -3 * (std::log2(1 - 0.9) + std::log2(1 - 0.5) + std::log2(1 - 0.5))},
      {// distance from 1 to i
       0., 0., 0., -3 * std::log2(1 - 0.1), 0., -3 * std::log2(1 - 0.5),
       -3 * (std::log2(1 - 0.5) + std::log2(1 - 0.5))},
      {// distance from 2 to i
       -3 * std::log2(1 - 0.5), 0., 0., 0.,
       -3 * std::log2(1 - 0.1) -
           2 * (std::log2(1 - 0.03) + std::log2(1 - 0.03)),
       0., -3 * std::log2(1 - 0.5)},
      {// distance from 3 to i
       -3 * (std::log2(1 - 0.1) + std::log2(1 - 0.5)), -3 * std::log2(1 - 0.1),
       0., 0.,
       -3 * (std::log2(1 - 0.1) + std::log2(1 - 0.1)) -
           2 * (std::log2(1 - 0.03) + std::log2(1 - 0.03)),
       -3 * std::log2(1 - 0.1), -3 * (std::log2(1 - 0.1) + std::log2(1 - 0.5))},
      {// distance from 4 to i
       -3 * std::log2(1 - 0.1) -
           2 * (std::log2(1 - 0.03) + std::log2(1 - 0.03)),
       0.,
       -3 * std::log2(1 - 0.1) -
           2 * (std::log2(1 - 0.03) + std::log2(1 - 0.03)),
       -3 * (std::log2(1 - 0.1) + std::log2(1 - 0.1)) -
           2 * (std::log2(1 - 0.03) + std::log2(1 - 0.03)),
       0.,
       -3 * (std::log2(1 - 0.1) + std::log2(1 - 0.5)) -
           2 * (std::log2(1 - 0.03) + std::log2(1 - 0.03)),
       -3 * (std::log2(1 - 0.1) + std::log2(1 - 0.5) + std::log2(1 - 0.5)) -
           2 * (std::log2(1 - 0.03) + std::log2(1 - 0.03))},
      {
          // distance from 5 to i
          -3 * (std::log2(1 - 0.5) + std::log2(1 - 0.5)),
          -3 * std::log2(1 - 0.5),
          0.,
          -3 * std::log2(1 - 0.1),
          -3 * (std::log2(1 - 0.5) + std::log2(1 - 0.1)) -
              2 * (std::log2(1 - 0.03) + std::log2(1 - 0.03)),
          0.,
          0.,
      },
      {// distance from 6 to i
       -3 * (std::log2(1 - 0.5) + std::log2(1 - 0.5) + std::log2(1 - 0.9)),
       -3 * (std::log2(1 - 0.5) + std::log2(1 - 0.5)), -3 * std::log2(1 - 0.5),
       -3 * (std::log2(1 - 0.5) + std::log2(1 - 0.1)),
       -3 * (std::log2(1 - 0.5) + std::log2(1 - 0.5) + std::log2(1 - 0.1)) -
           2 * (std::log2(1 - 0.03) + std::log2(1 - 0.03)),
       0., 0.}};
  EXPECT_TRUE(matrixNear(architecture.getFidelityDistanceTable(1),
                         targetTableSkip1Edge, 1e-6));

  const Matrix targetTableSkip3Edges = {
      {// distance from 0 to i
       0., 0., 0., 0., 0., 0., -3 * std::log2(1 - 0.5)},
      {
          // distance from 1 to i
          0.,
          0.,
          0.,
          0.,
          0.,
          0.,
          0.,
      },
      {
          // distance from 2 to i
          0.,
          0.,
          0.,
          0.,
          0.,
          0.,
          0.,
      },
      {
          // distance from 3 to i
          0.,
          0.,
          0.,
          0.,
          0.,
          0.,
          0.,
      },
      {// distance from 4 to i
       0., 0., 0., 0., 0., 0.,
       -3 * std::log2(1 - 0.1) -
           2 * (std::log2(1 - 0.03) + std::log2(1 - 0.03))},
      {
          // distance from 5 to i
          0.,
          0.,
          0.,
          0.,
          0.,
          0.,
          0.,
      },
      {
          // distance from 6 to i
          -3 * std::log2(1 - 0.5),
          0.,
          0.,
          0.,
          -3 * std::log2(1 - 0.1) -
              2 * (std::log2(1 - 0.03) + std::log2(1 - 0.03)),
          0.,
          0.,
      }};
  EXPECT_TRUE(matrixNear(architecture.getFidelityDistanceTable(3),
                         targetTableSkip3Edges, 1e-6));

  const Matrix zeroMatrix = {
      {0., 0., 0., 0., 0., 0., 0.}, {0., 0., 0., 0., 0., 0., 0.},
      {0., 0., 0., 0., 0., 0., 0.}, {0., 0., 0., 0., 0., 0., 0.},
      {0., 0., 0., 0., 0., 0., 0.}, {0., 0., 0., 0., 0., 0., 0.},
      {0., 0., 0., 0., 0., 0., 0.}};
  EXPECT_TRUE(
      matrixNear(architecture.getFidelityDistanceTable(4), zeroMatrix, 1e-6));
  EXPECT_TRUE(
      matrixNear(architecture.getFidelityDistanceTable(5), zeroMatrix, 1e-6));
  EXPECT_TRUE(
      matrixNear(architecture.getFidelityDistanceTable(6), zeroMatrix, 1e-6));
}

TEST(TestArchitecture, FidelitySwapCostTest) {
  const double      tolerance = 1e-6;
  const CouplingMap cm = {{0, 1}, {1, 2}, {2, 1}, {2, 3}, {2, 4}, {4, 2}};

  auto props = Architecture::Properties();
  props.setSingleQubitErrorRate(0, "x", 0.11);
  props.setSingleQubitErrorRate(1, "x", 0.12);
  props.setSingleQubitErrorRate(2, "x", 0.13);
  props.setSingleQubitErrorRate(3, "x", 0.14);
  props.setSingleQubitErrorRate(4, "x", 0.15);

  props.setTwoQubitErrorRate(0, 1, 0.1);
  props.setTwoQubitErrorRate(1, 2, 0.2);
  props.setTwoQubitErrorRate(2, 1, 0.2);
  props.setTwoQubitErrorRate(2, 3, 0.3);
  props.setTwoQubitErrorRate(2, 4, 0.4);
  props.setTwoQubitErrorRate(4, 2, 0.4);

<<<<<<< HEAD
  const Architecture architecture(5, cm, props);
=======
  Architecture architecture(5, cm, props);
>>>>>>> 5f242bc6

  const Matrix& swapFidCost = architecture.getSwapFidelityCosts();

  EXPECT_EQ(swapFidCost.size(), 5);
  EXPECT_EQ(swapFidCost[0].size(), 5);
  EXPECT_NEAR(swapFidCost[0][1],
              -3 * std::log2(1 - 0.1) - 2 * std::log2(1 - 0.11) -
                  2 * std::log2(1 - 0.12),
              tolerance);
  EXPECT_GT(swapFidCost[0][2], 1e20);
  EXPECT_GT(swapFidCost[0][3], 1e20);
  EXPECT_GT(swapFidCost[0][4], 1e20);
  EXPECT_EQ(swapFidCost[1].size(), 5);
  EXPECT_NEAR(swapFidCost[1][0],
              -3 * std::log2(1 - 0.1) - 2 * std::log2(1 - 0.11) -
                  2 * std::log2(1 - 0.12),
              tolerance);
  EXPECT_NEAR(swapFidCost[1][2], -3 * std::log2(1 - 0.2), tolerance);
  EXPECT_GT(swapFidCost[1][3], 1e20);
  EXPECT_GT(swapFidCost[1][4], 1e20);
  EXPECT_EQ(swapFidCost[2].size(), 5);
  EXPECT_GT(swapFidCost[2][0], 1e20);
  EXPECT_NEAR(swapFidCost[2][1], -3 * std::log2(1 - 0.2), tolerance);
  EXPECT_NEAR(swapFidCost[2][3],
              -3 * std::log2(1 - 0.3) - 2 * std::log2(1 - 0.13) -
                  2 * std::log2(1 - 0.14),
              tolerance);
  EXPECT_NEAR(swapFidCost[2][4], -3 * std::log2(1 - 0.4), tolerance);
  EXPECT_EQ(swapFidCost[3].size(), 5);
  EXPECT_GT(swapFidCost[3][0], 1e20);
  EXPECT_GT(swapFidCost[3][1], 1e20);
  EXPECT_NEAR(swapFidCost[3][2],
              -3 * std::log2(1 - 0.3) - 2 * std::log2(1 - 0.13) -
                  2 * std::log2(1 - 0.14),
              tolerance);
  EXPECT_GT(swapFidCost[3][4], 1e20);
  EXPECT_EQ(swapFidCost[4].size(), 5);
  EXPECT_GT(swapFidCost[4][0], 1e20);
  EXPECT_GT(swapFidCost[4][1], 1e20);
  EXPECT_NEAR(swapFidCost[4][2], -3 * std::log2(1 - 0.4), tolerance);
  EXPECT_GT(swapFidCost[4][3], 1e20);

  EXPECT_THROW(static_cast<void>(architecture.getSingleQubitFidelityCost(5)),
               QMAPException);
  EXPECT_THROW(static_cast<void>(architecture.getTwoQubitFidelityCost(5, 0)),
               QMAPException);
  EXPECT_THROW(static_cast<void>(architecture.getTwoQubitFidelityCost(0, 5)),
               QMAPException);
  EXPECT_THROW(static_cast<void>(architecture.getSwapFidelityCost(5, 0)),
               QMAPException);
  EXPECT_THROW(static_cast<void>(architecture.getSwapFidelityCost(0, 5)),
               QMAPException);
}

TEST(TestArchitecture, FidelityDistanceCheapestPathTest) {
  // tests if the distance measure actually finds the cheapest path and
  // not just the shortest
  Architecture      architecture{};
  const CouplingMap cm = {{0, 1}, {1, 0}, {2, 1}, {2, 6}, {6, 2},
                          {0, 5}, {5, 0}, {5, 6}, {6, 5}, {0, 3},
                          {3, 0}, {3, 4}, {4, 3}, {4, 6}, {6, 4}};
  architecture.loadCouplingMap(7, cm);

  auto props = Architecture::Properties();
  props.setSingleQubitErrorRate(0, "x", 0.1);
  props.setSingleQubitErrorRate(1, "x", 0.1);
  props.setSingleQubitErrorRate(2, "x", 0.1);
  props.setSingleQubitErrorRate(3, "x", 0.1);
  props.setSingleQubitErrorRate(4, "x", 0.1);
  props.setSingleQubitErrorRate(5, "x", 0.1);
  props.setSingleQubitErrorRate(6, "x", 0.1);

  props.setTwoQubitErrorRate(0, 1, 0.1);
  props.setTwoQubitErrorRate(1, 0, 0.1);
  props.setTwoQubitErrorRate(2, 1, 0.1);
  props.setTwoQubitErrorRate(2, 6, 0.1);
  props.setTwoQubitErrorRate(6, 2, 0.1);
  props.setTwoQubitErrorRate(0, 5, 0.7);
  props.setTwoQubitErrorRate(5, 0, 0.7);
  props.setTwoQubitErrorRate(5, 6, 0.7);
  props.setTwoQubitErrorRate(6, 5, 0.7);
  props.setTwoQubitErrorRate(0, 3, 0.5);
  props.setTwoQubitErrorRate(3, 0, 0.5);
  props.setTwoQubitErrorRate(3, 4, 0.5);
  props.setTwoQubitErrorRate(4, 3, 0.5);
  props.setTwoQubitErrorRate(4, 6, 0.5);
  props.setTwoQubitErrorRate(6, 4, 0.5);

  architecture.loadProperties(props);

  const Matrix fidDistance = architecture.getFidelityDistanceTable();

  EXPECT_EQ(fidDistance.size(), 7);
  EXPECT_EQ(fidDistance[0].size(), 7);
  EXPECT_NEAR(fidDistance[0][6],
              -3 * 3 * std::log2(1 - 0.1) - 2 * 2 * std::log2(1 - 0.1), 1e-6);
}

TEST(TestArchitecture, FidelityDistanceNoFidelity) {
<<<<<<< HEAD
  const Architecture architecture(4, {{0, 1}, {1, 2}, {1, 3}});
  
  EXPECT_THROW(static_cast<void>(architecture.getFidelityDistanceTable()), QMAPException);
  EXPECT_THROW(static_cast<void>(architecture.getFidelityDistanceTable(0)), QMAPException);
  EXPECT_THROW(static_cast<void>(architecture.getFidelityDistanceTable(1)), QMAPException);
  EXPECT_THROW(static_cast<void>(architecture.getFidelityDistanceTable(2)), QMAPException);
  EXPECT_THROW(static_cast<void>(architecture.getFidelityDistanceTable(3)), QMAPException);
  
  EXPECT_THROW(static_cast<void>(architecture.fidelityDistance(0, 2)), QMAPException);
  EXPECT_THROW(static_cast<void>(architecture.fidelityDistance(0, 2, 0)), QMAPException);
  EXPECT_THROW(static_cast<void>(architecture.fidelityDistance(0, 2, 1)), QMAPException);
  EXPECT_THROW(static_cast<void>(architecture.fidelityDistance(0, 2, 2)), QMAPException);
  EXPECT_THROW(static_cast<void>(architecture.fidelityDistance(0, 2, 3)), QMAPException);
  
  EXPECT_THROW(static_cast<void>(architecture.getFidelityTable()), QMAPException);
  EXPECT_THROW(static_cast<void>(architecture.getSingleQubitFidelities()), QMAPException);
  EXPECT_THROW(static_cast<void>(architecture.getSingleQubitFidelityCosts()), QMAPException);
  EXPECT_THROW(static_cast<void>(architecture.getSingleQubitFidelityCost(0)), QMAPException);
  EXPECT_THROW(static_cast<void>(architecture.getTwoQubitFidelityCosts()), QMAPException);
  EXPECT_THROW(static_cast<void>(architecture.getTwoQubitFidelityCost(0, 1)), QMAPException);
  EXPECT_THROW(static_cast<void>(architecture.getSwapFidelityCosts()), QMAPException);
  EXPECT_THROW(static_cast<void>(architecture.getSwapFidelityCost(0, 1)), QMAPException);
=======
  Architecture architecture(4, {{0, 1}, {1, 2}, {1, 3}});

  EXPECT_THROW(static_cast<void>(architecture.getFidelityDistanceTable()),
               QMAPException);
  EXPECT_THROW(static_cast<void>(architecture.getFidelityDistanceTable(0)),
               QMAPException);
  EXPECT_THROW(static_cast<void>(architecture.getFidelityDistanceTable(1)),
               QMAPException);
  EXPECT_THROW(static_cast<void>(architecture.getFidelityDistanceTable(2)),
               QMAPException);
  EXPECT_THROW(static_cast<void>(architecture.getFidelityDistanceTable(3)),
               QMAPException);

  EXPECT_THROW(static_cast<void>(architecture.fidelityDistance(0, 2)),
               QMAPException);
  EXPECT_THROW(static_cast<void>(architecture.fidelityDistance(0, 2, 0)),
               QMAPException);
  EXPECT_THROW(static_cast<void>(architecture.fidelityDistance(0, 2, 1)),
               QMAPException);
  EXPECT_THROW(static_cast<void>(architecture.fidelityDistance(0, 2, 2)),
               QMAPException);
  EXPECT_THROW(static_cast<void>(architecture.fidelityDistance(0, 2, 3)),
               QMAPException);

  EXPECT_THROW(static_cast<void>(architecture.getFidelityTable()),
               QMAPException);
  EXPECT_THROW(static_cast<void>(architecture.getSingleQubitFidelities()),
               QMAPException);
  EXPECT_THROW(static_cast<void>(architecture.getSingleQubitFidelityCosts()),
               QMAPException);
  EXPECT_THROW(static_cast<void>(architecture.getSingleQubitFidelityCost(0)),
               QMAPException);
  EXPECT_THROW(static_cast<void>(architecture.getTwoQubitFidelityCosts()),
               QMAPException);
  EXPECT_THROW(static_cast<void>(architecture.getTwoQubitFidelityCost(0, 1)),
               QMAPException);
  EXPECT_THROW(static_cast<void>(architecture.getSwapFidelityCosts()),
               QMAPException);
  EXPECT_THROW(static_cast<void>(architecture.getSwapFidelityCost(0, 1)),
               QMAPException);
>>>>>>> 5f242bc6
}

TEST(TestArchitecture, DistanceCheapestPathTest) {
  // tests if the distance measure actually finds the cheapest path and
  // not just the shortest
  Architecture architecture{};

  // minimum number of unidirectional edges on a path where the same path with
  // bidirectional edges can afford at least 1 more edge and still be cheaper
  const std::uint8_t nrEdges =
      1 + static_cast<std::uint8_t>(
              std::ceil(static_cast<double>(COST_BIDIRECTIONAL_SWAP) /
                        (static_cast<double>(COST_UNIDIRECTIONAL_SWAP) -
                         static_cast<double>(COST_BIDIRECTIONAL_SWAP))));

  CouplingMap cm = {};
  for (std::uint8_t i = 0; i < nrEdges; ++i) {
    cm.insert(Edge{i + 1, i});
  }
  for (std::uint8_t i = nrEdges + 1; i < 2 * nrEdges; ++i) {
    cm.insert(Edge{i, i + 1});
    cm.insert(Edge{i + 1, i});
  }
  cm.insert(Edge{0, nrEdges + 1});
  cm.insert(Edge{nrEdges + 1, 0});
  cm.insert(Edge{2 * nrEdges, nrEdges});
  cm.insert(Edge{nrEdges, 2 * nrEdges});
  architecture.loadCouplingMap(static_cast<std::uint16_t>(2 * nrEdges + 1), cm);

  const Matrix distances = architecture.getDistanceTable();

  EXPECT_EQ(distances.size(), 2 * nrEdges + 1);
  EXPECT_EQ(distances[0].size(), 2 * nrEdges + 1);
  EXPECT_NEAR(distances[0][nrEdges], nrEdges * COST_BIDIRECTIONAL_SWAP, 1e-6);
}<|MERGE_RESOLUTION|>--- conflicted
+++ resolved
@@ -764,11 +764,7 @@
   props.setTwoQubitErrorRate(2, 4, 0.4);
   props.setTwoQubitErrorRate(4, 2, 0.4);
 
-<<<<<<< HEAD
   const Architecture architecture(5, cm, props);
-=======
-  Architecture architecture(5, cm, props);
->>>>>>> 5f242bc6
 
   const Matrix& swapFidCost = architecture.getSwapFidelityCosts();
 
@@ -868,7 +864,6 @@
 }
 
 TEST(TestArchitecture, FidelityDistanceNoFidelity) {
-<<<<<<< HEAD
   const Architecture architecture(4, {{0, 1}, {1, 2}, {1, 3}});
   
   EXPECT_THROW(static_cast<void>(architecture.getFidelityDistanceTable()), QMAPException);
@@ -891,48 +886,6 @@
   EXPECT_THROW(static_cast<void>(architecture.getTwoQubitFidelityCost(0, 1)), QMAPException);
   EXPECT_THROW(static_cast<void>(architecture.getSwapFidelityCosts()), QMAPException);
   EXPECT_THROW(static_cast<void>(architecture.getSwapFidelityCost(0, 1)), QMAPException);
-=======
-  Architecture architecture(4, {{0, 1}, {1, 2}, {1, 3}});
-
-  EXPECT_THROW(static_cast<void>(architecture.getFidelityDistanceTable()),
-               QMAPException);
-  EXPECT_THROW(static_cast<void>(architecture.getFidelityDistanceTable(0)),
-               QMAPException);
-  EXPECT_THROW(static_cast<void>(architecture.getFidelityDistanceTable(1)),
-               QMAPException);
-  EXPECT_THROW(static_cast<void>(architecture.getFidelityDistanceTable(2)),
-               QMAPException);
-  EXPECT_THROW(static_cast<void>(architecture.getFidelityDistanceTable(3)),
-               QMAPException);
-
-  EXPECT_THROW(static_cast<void>(architecture.fidelityDistance(0, 2)),
-               QMAPException);
-  EXPECT_THROW(static_cast<void>(architecture.fidelityDistance(0, 2, 0)),
-               QMAPException);
-  EXPECT_THROW(static_cast<void>(architecture.fidelityDistance(0, 2, 1)),
-               QMAPException);
-  EXPECT_THROW(static_cast<void>(architecture.fidelityDistance(0, 2, 2)),
-               QMAPException);
-  EXPECT_THROW(static_cast<void>(architecture.fidelityDistance(0, 2, 3)),
-               QMAPException);
-
-  EXPECT_THROW(static_cast<void>(architecture.getFidelityTable()),
-               QMAPException);
-  EXPECT_THROW(static_cast<void>(architecture.getSingleQubitFidelities()),
-               QMAPException);
-  EXPECT_THROW(static_cast<void>(architecture.getSingleQubitFidelityCosts()),
-               QMAPException);
-  EXPECT_THROW(static_cast<void>(architecture.getSingleQubitFidelityCost(0)),
-               QMAPException);
-  EXPECT_THROW(static_cast<void>(architecture.getTwoQubitFidelityCosts()),
-               QMAPException);
-  EXPECT_THROW(static_cast<void>(architecture.getTwoQubitFidelityCost(0, 1)),
-               QMAPException);
-  EXPECT_THROW(static_cast<void>(architecture.getSwapFidelityCosts()),
-               QMAPException);
-  EXPECT_THROW(static_cast<void>(architecture.getSwapFidelityCost(0, 1)),
-               QMAPException);
->>>>>>> 5f242bc6
 }
 
 TEST(TestArchitecture, DistanceCheapestPathTest) {
