--- conflicted
+++ resolved
@@ -68,14 +68,10 @@
     iterative_bidirectional_routing_passes: int | None = None,
     layering: str | Layering = "individual_gates",
     automatic_layer_splits_node_limit: int | None = 5000,
-<<<<<<< HEAD
+    early_termination: str | EarlyTermination = "none",
+    early_termination_limit: int = 0,
     lookahead_heuristic: str | LookaheadHeuristic | None = "gate_count_max_distance",
     lookaheads: int = 15,
-=======
-    early_termination: str | EarlyTermination = "none",
-    early_termination_limit: int = 0,
-    lookaheads: int | None = 15,
->>>>>>> 6d17373c
     lookahead_factor: float = 0.5,
     use_teleportation: bool = False,
     teleportation_fake: bool = False,
@@ -108,12 +104,9 @@
         iterative_bidirectional_routing_passes: Number of iterative bidirectional routing passes to perform or None to disable. Defaults to None.
         layering: The layering strategy to use. Defaults to "individual_gates".
         automatic_layer_splits_node_limit: The number of expanded nodes after which to split a layer or None to disable automatic layer splitting. Defaults to 5000.
-<<<<<<< HEAD
-        lookahead_heuristic: The heuristic function to use as a lookahead penalty during search or None to disable lookahead. Defaults to "gate_count_max_distance".
-=======
         early_termination: The early termination strategy to use, i.e. terminating the search after a goal node has been found, but before it is guarantueed to be optimal. Defaults to "none".
         early_termination_limit: The number of nodes (counted according to the early termination strategy) after which to terminate the search early. Defaults to 0.
->>>>>>> 6d17373c
+        lookahead_heuristic: The heuristic function to use as a lookahead penalty during search or None to disable lookahead. Defaults to "gate_count_max_distance".
         lookaheads: The number of lookaheads to be used or None if no lookahead should be used. Defaults to 15.
         lookahead_factor: The rate at which the contribution of future layers to the lookahead decreases. Defaults to 0.5.
         encoding: The encoding to use for the AMO and exactly one constraints. Defaults to "naive".
